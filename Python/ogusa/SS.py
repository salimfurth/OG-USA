--- conflicted
+++ resolved
@@ -286,14 +286,9 @@
 
     # unpack variables and parameters pass to function
     ss_params, income_tax_params, chi_params, small_open_params = params
-<<<<<<< HEAD
     J, S, T, BW, beta, sigma, alpha, gamma, epsilon, Z, delta, ltilde, nu, g_y,\
-                  g_n_ss, tau_payroll, tau_bq, rho, omega_SS, budget_balance, alpha_T, debt_ratio_ss,\
-=======
-    J, S, T, BW, beta, sigma, alpha, Z, delta, ltilde, nu, g_y,\
-                  g_n_ss, tau_payroll, tau_bq, rho, omega_SS, budget_balance, alpha_T, \
-                  debt_ratio_ss, tau_b, delta_tau,\
->>>>>>> b967d919
+                  g_n_ss, tau_payroll, tau_bq, rho, omega_SS, budget_balance, \
+                  alpha_T, debt_ratio_ss, tau_b, delta_tau,\
                   lambdas, imm_rates, e, retire, mean_income_data,\
                   h_wealth, p_wealth, m_wealth, b_ellipse, upsilon = ss_params
 
@@ -343,11 +338,7 @@
         else:
             K = B - debt_ratio_ss*Y
     else:
-<<<<<<< HEAD
-        K_params = (Z, gamma, epsilon, delta)
-=======
-        K_params = (alpha, delta, Z, tau_b, delta_tau)
->>>>>>> b967d919
+        K_params = (Z, gamma, epsilon, delta, tau_b, delta_tau)
         K = firm.get_K(L, ss_firm_r, K_params)
     # Y_params = (alpha, Z)
     Y_params = (Z, gamma, epsilon)
@@ -356,12 +347,7 @@
     if budget_balance:
         Y = new_Y
     if small_open == False:
-<<<<<<< HEAD
-        # r_params = (alpha, delta)
-        r_params = (Z, gamma, epsilon, delta)
-=======
-        r_params = (alpha, delta, tau_b, delta_tau)
->>>>>>> b967d919
+        r_params = (Z, gamma, epsilon, delta, tau_b, delta_tau)
         new_r = firm.get_r(Y, K, r_params)
     else:
         new_r = ss_hh_r
@@ -458,15 +444,9 @@
     '''
 
     bssmat, nssmat, chi_params, ss_params, income_tax_params, iterative_params, small_open_params = params
-
-<<<<<<< HEAD
     J, S, T, BW, beta, sigma, alpha, gamma, epsilon, Z, delta, ltilde, nu, g_y,\
-                  g_n_ss, tau_payroll, tau_bq, rho, omega_SS, budget_balance, alpha_T, debt_ratio_ss,\
-=======
-    J, S, T, BW, beta, sigma, alpha, Z, delta, ltilde, nu, g_y,\
-                  g_n_ss, tau_payroll, tau_bq, rho, omega_SS, budget_balance, alpha_T,\
-                  debt_ratio_ss, tau_b, delta_tau,\
->>>>>>> b967d919
+                  g_n_ss, tau_payroll, tau_bq, rho, omega_SS, budget_balance, \
+                  alpha_T, debt_ratio_ss, tau_b, delta_tau,\
                   lambdas, imm_rates, e, retire, mean_income_data,\
                   h_wealth, p_wealth, m_wealth, b_ellipse, upsilon = ss_params
 
@@ -563,11 +543,7 @@
         Iss = firm.get_I(bssmat_splus1, Kss, Kss, Iss_params)
     else:
         # Compute capital (K) and wealth (B) separately
-<<<<<<< HEAD
-        Kss_params = (Z, gamma, epsilon, delta)
-=======
-        Kss_params = (alpha, delta, Z, tau_b, delta_tau)
->>>>>>> b967d919
+        Kss_params = (Z, gamma, epsilon, delta, tau_b, delta_tau)
         Kss = firm.get_K(Lss, ss_firm_r, Kss_params)
         Iss_params = (delta, g_y, omega_SS, lambdas, imm_rates, g_n_ss, 'SS')
         InvestmentPlaceholder = np.zeros(bssmat_splus1.shape)
@@ -713,15 +689,9 @@
     '''
 
     bssmat, nssmat, chi_params, ss_params, income_tax_params, iterative_params, small_open_params = params
-
-<<<<<<< HEAD
     J, S, T, BW, beta, sigma, alpha, gamma, epsilon, Z, delta, ltilde, nu, g_y,\
-                  g_n_ss, tau_payroll, tau_bq, rho, omega_SS, budget_balance, alpha_T, debt_ratio_ss,\
-=======
-    J, S, T, BW, beta, sigma, alpha, Z, delta, ltilde, nu, g_y,\
-                  g_n_ss, tau_payroll, tau_bq, rho, omega_SS, budget_balance, alpha_T,\
-                  debt_ratio_ss, tau_b, delta_tau,\
->>>>>>> b967d919
+                  g_n_ss, tau_payroll, tau_bq, rho, omega_SS, budget_balance,\
+                  alpha_T, debt_ratio_ss, tau_b, delta_tau,\
                   lambdas, imm_rates, e, retire, mean_income_data,\
                   h_wealth, p_wealth, m_wealth, b_ellipse, upsilon = ss_params
 
@@ -812,15 +782,9 @@
                     T_H ((2*S*J+4)x1 array)
     '''
     bssmat, nssmat, chi_params, ss_params, income_tax_params, iterative_params, factor, small_open_params = params
-
-<<<<<<< HEAD
     J, S, T, BW, beta, sigma, alpha, gamma, epsilon, Z, delta, ltilde, nu, g_y,\
-                  g_n_ss, tau_payroll, tau_bq, rho, omega_SS, budget_balance, alpha_T, debt_ratio_ss,\
-=======
-    J, S, T, BW, beta, sigma, alpha, Z, delta, ltilde, nu, g_y,\
-                  g_n_ss, tau_payroll, tau_bq, rho, omega_SS, budget_balance, alpha_T,\
-                  debt_ratio_ss, tau_b, delta_tau,\
->>>>>>> b967d919
+                  g_n_ss, tau_payroll, tau_bq, rho, omega_SS, budget_balance,\
+                  alpha_T, debt_ratio_ss, tau_b, delta_tau,\
                   lambdas, imm_rates, e, retire, mean_income_data,\
                   h_wealth, p_wealth, m_wealth, b_ellipse, upsilon = ss_params
 
@@ -913,14 +877,9 @@
     OUTPUT: None
     --------------------------------------------------------------------
     '''
-<<<<<<< HEAD
     J, S, T, BW, beta, sigma, alpha, gamma, epsilon, Z, delta, ltilde, nu, g_y,\
-                  g_n_ss, tau_payroll, tau_bq, rho, omega_SS, budget_balance, alpha_T, debt_ratio_ss,\
-=======
-    J, S, T, BW, beta, sigma, alpha, Z, delta, ltilde, nu, g_y,\
-                  g_n_ss, tau_payroll, tau_bq, rho, omega_SS, budget_balance, alpha_T,\
-                  debt_ratio_ss, tau_b, delta_tau,\
->>>>>>> b967d919
+                  g_n_ss, tau_payroll, tau_bq, rho, omega_SS, budget_balance,\
+                  alpha_T, debt_ratio_ss, tau_b, delta_tau,\
                   lambdas, imm_rates, e, retire, mean_income_data,\
                   h_wealth, p_wealth, m_wealth, b_ellipse, upsilon = ss_params
 
