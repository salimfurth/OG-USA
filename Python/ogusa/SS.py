'''
------------------------------------------------------------------------
Last updated: 12/20/2016

Calculates steady state of OG-USA model with S age cohorts and J
ability types.

This py-file calls the following other file(s):
            tax.py
            household.py
            firm.py
            utils.py
            OUTPUT/SS/ss_vars.pkl

This py-file creates the following other file(s):
    (make sure that an OUTPUT folder exists)
            OUTPUT/SS/ss_vars.pkl
------------------------------------------------------------------------
'''

# Packages
import numpy as np
import scipy.optimize as opt
import cPickle as pickle

from . import tax
from . import household
import firm
import utils
import os


'''
Set minimizer tolerance
'''
MINIMIZER_TOL = 1e-13

'''
Set flag for enforcement of solution check
'''
ENFORCE_SOLUTION_CHECKS = True

'''
------------------------------------------------------------------------
    Define Functions
------------------------------------------------------------------------
'''

def create_steady_state_parameters(**sim_params):
    '''
    --------------------------------------------------------------------
    This function calls the tax function estimation routine and saves
    the resulting dictionary in pickle files corresponding to the
    baseline or reform policy.
    --------------------------------------------------------------------

    INPUTS:
    sim_params       = dictionary, dict containing variables for simulation
    analytical_mtrs  = boolean, =True if use analytical_mtrs, =False if
                       use estimated MTRs
    etr_params       = [S,BW,#tax params] array, parameters for effective tax rate function
    mtrx_params      = [S,BW,#tax params] array, parameters for marginal tax rate on
                       labor income function
    mtry_params      = [S,BW,#tax params] array, parameters for marginal tax rate on
                       capital income function
    b_ellipse        = scalar, value of b for elliptical fit of utility function
    upsilon          = scalar, value of omega for elliptical fit of utility function
    S                = integer, number of economically active periods an individual lives
    J                = integer, number of different ability groups
    T                = integer, number of time periods until steady state is reached
    BW               = integer, number of time periods in the budget window
    beta             = scalar, discount factor for model period
    sigma            = scalar, coefficient of relative risk aversion
    alpha            = scalar, capital share of income
    Z                = scalar, total factor productivity parameter in firms' production
                       function
    ltilde           = scalar, measure of time each individual is endowed with each
                       period
    nu               = scalar, contraction parameter in SS and TPI iteration process
                       representing the weight on the new distribution
    g_y              = scalar, growth rate of technology for a model period
    tau_payroll      = scalar, payroll tax rate
    alpha_T          = scalar, share of GDP remitted in transfers
    debt_ratio_ss    = scalar, steady state debt/GDP
    retire           = integer, age at which individuals eligible for retirement benefits
    mean_income_data = scalar, mean income from IRS data file used to calibrate income tax
    run_params       = ???
    output_dir       = string, directory for output files to be saved


    OTHER FUNCTIONS AND FILES CALLED BY THIS FUNCTION: None

    OBJECTS CREATED WITHIN FUNCTION:
    income_tax_params = length 3 tuple, (analytical_mtrs, etr_params,
                        mtrx_params,mtry_params)
    wealth_tax_params = [3,] vector, contains values of three parameters
                        of wealth tax function
    ellipse_params    = [2,] vector, vector with b_ellipse and upsilon
                        paramters of elliptical utility
    parameters        = length 3 tuple, ([15,] vector of general model
                        params, wealth_tax_params, ellipse_params)
    iterative_params  = [2,] vector, vector with max iterations and tolerance
                        for SS solution

    RETURNS: (income_tax_params, wealth_tax_params, ellipse_params,
            parameters, iterative_params)

    OUTPUT: None
    --------------------------------------------------------------------
    '''
    # Put income tax parameters in a tuple
    # Assumption here is that tax parameters of last year of budget
    # window continue forever and so will be SS values
    income_tax_params = (sim_params['analytical_mtrs'], sim_params['etr_params'][:,-1,:],
                         sim_params['mtrx_params'][:,-1,:],sim_params['mtry_params'][:,-1,:])

    # Make a vector of all one dimensional parameters, to be used in the
    # following functions
    wealth_tax_params = [sim_params['h_wealth'], sim_params['p_wealth'], sim_params['m_wealth']]
    ellipse_params = [sim_params['b_ellipse'], sim_params['upsilon']]

    if sim_params['budget_balance']:
        sim_params['debt_ratio_ss'] = 0.0

    ss_params = [sim_params['J'], sim_params['S'], sim_params['T'], sim_params['BW'],
                  sim_params['beta'], sim_params['sigma'], sim_params['alpha'],
                  sim_params['Z'], sim_params['delta'], sim_params['ltilde'],
                  sim_params['nu'], sim_params['g_y'], sim_params['g_n_ss'],
                  sim_params['tau_payroll'], sim_params['tau_bq'], sim_params['rho'], sim_params['omega_SS'],
                  sim_params['budget_balance'], sim_params['alpha_T'], sim_params['debt_ratio_ss'],
                  sim_params['tau_b'], sim_params['delta_tau'], sim_params['k_wedge'],
                  sim_params['lambdas'], sim_params['imm_rates'][-1,:], sim_params['e'], sim_params['retire'], sim_params['mean_income_data']] + \
                  wealth_tax_params + ellipse_params
    iterative_params = [sim_params['maxiter'], sim_params['mindist_SS']]
    chi_params = (sim_params['chi_b_guess'], sim_params['chi_n_guess'])
    small_open_params = [sim_params['small_open'], sim_params['ss_firm_r'], sim_params['ss_hh_r']]
    return (income_tax_params, ss_params, iterative_params, chi_params, small_open_params)


def euler_equation_solver(guesses, params):
    '''
    --------------------------------------------------------------------
    Finds the euler errors for certain b and n, one ability type at a time.
    --------------------------------------------------------------------

    INPUTS:
    guesses = [2S,] vector, initial guesses for b and n
    r = scalar, real interest rate
    w = scalar, real wage rate
    T_H = scalar, lump sum transfer
    factor = scalar, scaling factor converting model units to dollars
    j = integer, ability group
    params = length 21 tuple, list of parameters
    chi_b = [J,] vector, chi^b_j, the utility weight on bequests
    chi_n = [S,] vector, chi^n_s utility weight on labor supply
    tau_bq = scalar, bequest tax rate
    rho = [S,] vector, mortality rates by age
    lambdas = [J,] vector, fraction of population with each ability type
    omega_SS = [S,] vector, stationary population weights
    e =  [S,J] array, effective labor units by age and ability type
    tax_params = length 4 tuple, (analytical_mtrs, etr_params, mtrx_params, mtry_params)
    analytical_mtrs = boolean, =True if use analytical_mtrs, =False if
                       use estimated MTRs
    etr_params      = [S,BW,#tax params] array, parameters for effective tax rate function
    mtrx_params     = [S,BW,#tax params] array, parameters for marginal tax rate on
                       labor income function
    mtry_params     = [S,BW,#tax params] array, parameters for marginal tax rate on
                       capital income function

    OTHER FUNCTIONS AND FILES CALLED BY THIS FUNCTION:
    household.get_BQ()
    tax.replacement_rate_vals()
    household.FOC_savings()
    household.FOC_labor()
    tax.total_taxes()
    household.get_cons()

    OBJECTS CREATED WITHIN FUNCTION:
    b_guess = [S,] vector, initial guess at household savings
    n_guess = [S,] vector, initial guess at household labor supply
    b_s = [S,] vector, wealth enter period with
    b_splus1 = [S,] vector, household savings
    b_splus2 = [S,] vector, household savings one period ahead
    BQ = scalar, aggregate bequests to lifetime income group
    theta = scalar, replacement rate for social security benenfits
    error1 = [S,] vector, errors from FOC for savings
    error2 = [S,] vector, errors from FOC for labor supply
    tax1 = [S,] vector, total income taxes paid
    cons = [S,] vector, household consumption

    RETURNS: 2Sx1 list of euler errors

    OUTPUT: None
    --------------------------------------------------------------------
    '''

    r, w, T_H, factor, j, J, S, beta, sigma, ltilde, g_y,\
                  g_n_ss, tau_payroll, retire, mean_income_data,\
                  h_wealth, p_wealth, m_wealth, b_ellipse, upsilon,\
                  j, chi_b, chi_n, tau_bq, rho, lambdas, omega_SS, e,\
                  analytical_mtrs, etr_params, mtrx_params,\
                  mtry_params = params

    b_guess = np.array(guesses[:S])
    n_guess = np.array(guesses[S:])
    b_s = np.array([0] + list(b_guess[:-1]))
    b_splus1 = b_guess
    b_splus2 = np.array(list(b_guess[1:]) + [0])

    BQ_params = (omega_SS, lambdas[j], rho, g_n_ss, 'SS')
    BQ = household.get_BQ(r, b_splus1, BQ_params)
    theta_params = (e[:,j], S, retire)
    theta = tax.replacement_rate_vals(n_guess, w, factor, theta_params)

    foc_save_parms = (e[:, j], sigma, beta, g_y, chi_b[j], theta, tau_bq[j], rho, lambdas[j], J, S,
                           analytical_mtrs, etr_params, mtry_params, h_wealth, p_wealth, m_wealth, tau_payroll, retire, 'SS')
    error1 = household.FOC_savings(r, w, b_s, b_splus1, b_splus2, n_guess, BQ, factor, T_H, foc_save_parms)
    foc_labor_params = (e[:, j], sigma, g_y, theta, b_ellipse, upsilon, chi_n, ltilde, tau_bq[j], lambdas[j], J, S,
                            analytical_mtrs, etr_params, mtrx_params, h_wealth, p_wealth, m_wealth, tau_payroll, retire, 'SS')
    error2 = household.FOC_labor(r, w, b_s, b_splus1, n_guess, BQ, factor, T_H, foc_labor_params)

    # Put in constraints for consumption and savings.
    # According to the euler equations, they can be negative.  When
    # Chi_b is large, they will be.  This prevents that from happening.
    # I'm not sure if the constraints are needed for labor.
    # But we might as well put them in for now.
    mask1 = n_guess < 0
    mask2 = n_guess > ltilde
    mask3 = b_guess <= 0
    mask4 = np.isnan(n_guess)
    mask5 = np.isnan(b_guess)
    error2[mask1] = 1e14
    error2[mask2] = 1e14
    error1[mask3] = 1e14
    error1[mask5] = 1e14
    error2[mask4] = 1e14

    tax1_params = (e[:, j], lambdas[j], 'SS', retire, etr_params, h_wealth, p_wealth,
                   m_wealth, tau_payroll, theta, tau_bq[j], J, S)
    tax1 = tax.total_taxes(r, w, b_s, n_guess, BQ, factor, T_H, None, False, tax1_params)
    cons_params = (e[:, j], lambdas[j], g_y)
    cons = household.get_cons(r, w, b_s, b_splus1, n_guess, BQ, tax1, cons_params)
    mask6 = cons < 0
    error1[mask6] = 1e14

    return list(error1.flatten()) + list(error2.flatten())


def inner_loop(outer_loop_vars, params, baseline):
    '''
    This function solves for the inner loop of
    the SS.  That is, given the guesses of the
    outer loop variables (r, w, Y, factor)
    this function solves the households'
    problems in the SS.

    Inputs:
        r          = [T,] vector, interest rate
        w          = [T,] vector, wage rate
        b          = [T,S,J] array, wealth holdings
        n          = [T,S,J] array, labor supply
        BQ         = [T,J] vector,  bequest amounts
        factor     = scalar, model income scaling factor
        Y        = [T,] vector, lump sum transfer amount(s)


    Functions called:
        euler_equation_solver()
        household.get_K()
        firm.get_L()
        firm.get_Y()
        firm.get_r()
        firm.get_w()
        household.get_BQ()
        tax.replacement_rate_vals()
        tax.revenue()

    Objects in function:


    Returns: euler_errors, bssmat, nssmat, new_r, new_w
             new_T_H, new_factor, new_BQ

    '''

    # unpack variables and parameters pass to function
    ss_params, income_tax_params, chi_params, small_open_params = params
    J, S, T, BW, beta, sigma, alpha, Z, delta, ltilde, nu, g_y,\
                  g_n_ss, tau_payroll, tau_bq, rho, omega_SS, budget_balance, alpha_T, \
                  debt_ratio_ss, tau_b, delta_tau, k_wedge, \
                  lambdas, imm_rates, e, retire, mean_income_data,\
                  h_wealth, p_wealth, m_wealth, b_ellipse, upsilon = ss_params

    analytical_mtrs, etr_params, mtrx_params, mtry_params = income_tax_params
    chi_b, chi_n = chi_params

    small_open, ss_firm_r, ss_hh_r = small_open_params
    if budget_balance:
        bssmat, nssmat, r, w, T_H, factor = outer_loop_vars
    else:
        bssmat, nssmat, r, w, Y, factor = outer_loop_vars
        T_H = alpha_T*Y

    euler_errors = np.zeros((2*S,J))



    for j in xrange(J):
        # Solve the euler equations
        if j == 0:
            guesses = np.append(bssmat[:, j], nssmat[:, j])
        else:
            guesses = np.append(bssmat[:, j-1], nssmat[:, j-1])
        euler_params = [r, w, T_H, factor, j, J, S, beta, sigma, ltilde, g_y,\
                  g_n_ss, tau_payroll, retire, mean_income_data,\
                  h_wealth, p_wealth, m_wealth, b_ellipse, upsilon,\
                  j, chi_b, chi_n, tau_bq, rho, lambdas, omega_SS, e,\
                  analytical_mtrs, etr_params, mtrx_params,\
                  mtry_params]

        [solutions, infodict, ier, message] = opt.fsolve(euler_equation_solver, guesses * .9,
                                   args=euler_params, xtol=MINIMIZER_TOL, full_output=True)

        euler_errors[:,j] = infodict['fvec']
        print 'Max Euler errors: ', np.absolute(euler_errors[:,j]).max()

        bssmat[:, j] = solutions[:S]
        nssmat[:, j] = solutions[S:]

    L_params = (e, omega_SS.reshape(S, 1), lambdas.reshape(1, J), 'SS')
    L = firm.get_L(nssmat, L_params)
    if small_open == False:
        K_params = (omega_SS.reshape(S, 1), lambdas.reshape(1, J), imm_rates, g_n_ss, 'SS')
        B = household.get_K(bssmat, K_params)
        if budget_balance:
            K = B
        else:
            K = B - debt_ratio_ss*Y
    else:
        K_params = (alpha, delta, Z, tau_b, delta_tau)
        K = firm.get_K(L, ss_firm_r, K_params)
    Y_params = (alpha, Z)
    new_Y = firm.get_Y(K, L, Y_params)
    print 'inner K, L, Y: ', K, L, new_Y
    if budget_balance:
        Y = new_Y
    if small_open == False:
        r_params = (alpha, delta, tau_b, delta_tau, k_wedge)
        new_r = firm.get_r(Y, K, r_params)
    else:
        new_r = ss_hh_r
    new_w = firm.get_w(Y, L, alpha)
    print 'inner factor prices: ', new_r, new_w
    b_s = np.array(list(np.zeros(J).reshape(1, J)) + list(bssmat[:-1, :]))
    average_income_model = ((new_r * b_s + new_w * e * nssmat) *
                            omega_SS.reshape(S, 1) *
                            lambdas.reshape(1, J)).sum()
    if baseline:
        new_factor = mean_income_data / average_income_model
    else:
        new_factor = factor

    BQ_params = (omega_SS.reshape(S, 1), lambdas.reshape(1, J), rho.reshape(S, 1), g_n_ss, 'SS')
    new_BQ = household.get_BQ(new_r, bssmat, BQ_params)
    theta_params = (e, S, retire)
    theta = tax.replacement_rate_vals(nssmat, new_w, new_factor, theta_params)

    if budget_balance:
        T_H_params = (e, lambdas.reshape(1, J), omega_SS.reshape(S, 1), 'SS', etr_params, theta, tau_bq,
                          tau_payroll, h_wealth, p_wealth, m_wealth, retire, T, S, J, tau_b, delta_tau)
        new_T_H = tax.revenue(new_r, new_w, b_s, nssmat, new_BQ, new_Y, L, K, factor, T_H_params)
    else:
        new_T_H = alpha_T*new_Y

    return euler_errors, bssmat, nssmat, new_r, new_w, \
         new_T_H, new_Y, new_factor, new_BQ, average_income_model


def SS_solver(b_guess_init, n_guess_init, rss, wss, T_Hss, factor_ss, params, baseline, fsolve_flag=False):
    '''
    --------------------------------------------------------------------
    Solves for the steady state distribution of capital, labor, as well as
    w, r, T_H and the scaling factor, using a bisection method similar to TPI.
    --------------------------------------------------------------------

    INPUTS:
    b_guess_init = [S,J] array, initial guesses for savings
    n_guess_init = [S,J] array, initial guesses for labor supply
    wguess = scalar, initial guess for SS real wage rate
    rguess = scalar, initial guess for SS real interest rate
    T_Hguess = scalar, initial guess for lump sum transfer
    factorguess = scalar, initial guess for scaling factor to dollars
    chi_b = [J,] vector, chi^b_j, the utility weight on bequests
    chi_n = [S,] vector, chi^n_s utility weight on labor supply
    params = length X tuple, list of parameters
    iterative_params = length X tuple, list of parameters that determine the convergence
                       of the while loop
    tau_bq = [J,] vector, bequest tax rate
    rho = [S,] vector, mortality rates by age
    lambdas = [J,] vector, fraction of population with each ability type
    omega = [S,] vector, stationary population weights
    e =  [S,J] array, effective labor units by age and ability type


    OTHER FUNCTIONS AND FILES CALLED BY THIS FUNCTION:
    euler_equation_solver()
    household.get_K()
    firm.get_L()
    firm.get_Y()
    firm.get_r()
    firm.get_w()
    household.get_BQ()
    tax.replacement_rate_vals()
    tax.revenue()
    utils.convex_combo()
    utils.pct_diff_func()


    OBJECTS CREATED WITHIN FUNCTION:
    b_guess = [S,] vector, initial guess at household savings
    n_guess = [S,] vector, initial guess at household labor supply
    b_s = [S,] vector, wealth enter period with
    b_splus1 = [S,] vector, household savings
    b_splus2 = [S,] vector, household savings one period ahead
    BQ = scalar, aggregate bequests to lifetime income group
    theta = scalar, replacement rate for social security benenfits
    error1 = [S,] vector, errors from FOC for savings
    error2 = [S,] vector, errors from FOC for labor supply
    tax1 = [S,] vector, total income taxes paid
    cons = [S,] vector, household consumption

    OBJECTS CREATED WITHIN FUNCTION - SMALL OPEN ONLY
    Bss = scalar, aggregate household wealth in the steady state
    BIss = scalar, aggregate household net investment in the steady state

    RETURNS: solutions = steady state values of b, n, w, r, factor,
                    T_H ((2*S*J+4)x1 array)

    OUTPUT: None
    --------------------------------------------------------------------
    '''

    bssmat, nssmat, chi_params, ss_params, income_tax_params, iterative_params, small_open_params = params

    J, S, T, BW, beta, sigma, alpha, Z, delta, ltilde, nu, g_y,\
                  g_n_ss, tau_payroll, tau_bq, rho, omega_SS, budget_balance, alpha_T,\
                  debt_ratio_ss, tau_b, delta_tau, k_wedge, \
                  lambdas, imm_rates, e, retire, mean_income_data,\
                  h_wealth, p_wealth, m_wealth, b_ellipse, upsilon = ss_params

    analytical_mtrs, etr_params, mtrx_params, mtry_params = income_tax_params

    chi_b, chi_n = chi_params

    maxiter, mindist_SS = iterative_params

    small_open, ss_firm_r, ss_hh_r = small_open_params

    # Rename the inputs
    r = rss
    w = wss
    T_H = T_Hss
    if budget_balance == False:
        Y = T_H / alpha_T  # This is true under current assumptions only
    factor = factor_ss
    if small_open == True:
        r = ss_hh_r

    dist = 10
    iteration = 0
    dist_vec = np.zeros(maxiter)

    if fsolve_flag == True:
        maxiter = 1

    while (dist > mindist_SS) and (iteration < maxiter):
        # Solve for the steady state levels of b and n, given w, r, Y and
        # factor
        if budget_balance:
            outer_loop_vars = (bssmat, nssmat, r, w, T_H, factor)
        else:
            outer_loop_vars = (bssmat, nssmat, r, w, Y, factor)
        inner_loop_params = (ss_params, income_tax_params, chi_params, small_open_params)

        euler_errors, bssmat, nssmat, new_r, new_w, \
             new_T_H, new_Y, new_factor, new_BQ, average_income_model = inner_loop(outer_loop_vars, inner_loop_params, baseline)

        r = utils.convex_combo(new_r, r, nu)
        w = utils.convex_combo(new_w, w, nu)
        factor = utils.convex_combo(new_factor, factor, nu)
        if budget_balance:
            T_H = utils.convex_combo(new_T_H, T_H, nu)
        else:
            Y = utils.convex_combo(new_Y, Y, nu)
            if Y != 0:
                dist = np.array([utils.pct_diff_func(new_r, r)] +
                                [utils.pct_diff_func(new_w, w)] +
                                [utils.pct_diff_func(new_Y, Y)] +
                                [utils.pct_diff_func(new_factor, factor)]).max()
            else:
                # If Y is zero (if there is no output), a percent difference
                # will throw NaN's, so we use an absoluate difference
                dist = np.array([utils.pct_diff_func(new_r, r)] +
                                [utils.pct_diff_func(new_w, w)] +
                                [abs(new_Y - Y)] +
                                [utils.pct_diff_func(new_factor, factor)]).max()
        dist_vec[iteration] = dist
        # Similar to TPI: if the distance between iterations increases, then
        # decrease the value of nu to prevent cycling
        if iteration > 10:
            if dist_vec[iteration] - dist_vec[iteration - 1] > 0:
                nu /= 2.0
                print 'New value of nu:', nu
        iteration += 1
        print "Iteration: %02d" % iteration, " Distance: ", dist

    '''
    ------------------------------------------------------------------------
        Generate the SS values of variables, including euler errors
    ------------------------------------------------------------------------
    '''
    bssmat_s = np.append(np.zeros((1,J)),bssmat[:-1,:],axis=0)
    bssmat_splus1 = bssmat

    rss = r
    wss = w
    factor_ss = factor
    T_Hss = T_H

    Lss_params = (e, omega_SS.reshape(S, 1), lambdas, 'SS')
    Lss = firm.get_L(nssmat, Lss_params)
    if small_open == False:
        Kss_params = (omega_SS.reshape(S, 1), lambdas, imm_rates, g_n_ss, 'SS')
        Bss = household.get_K(bssmat_splus1, Kss_params)
        if budget_balance:
            debt_ss = 0.0
        else:
            debt_ss = debt_ratio_ss*Y
        Kss = Bss - debt_ss
        Iss_params = (delta, g_y, omega_SS, lambdas, imm_rates, g_n_ss, 'SS')
        Iss = firm.get_I(bssmat_splus1, Kss, Kss, Iss_params)
    else:
        # Compute capital (K) and wealth (B) separately
        Kss_params = (alpha, delta, Z, tau_b, delta_tau)
        Kss = firm.get_K(Lss, ss_firm_r, Kss_params)
        Iss_params = (delta, g_y, omega_SS, lambdas, imm_rates, g_n_ss, 'SS')
        InvestmentPlaceholder = np.zeros(bssmat_splus1.shape)
        Iss = firm.get_I(InvestmentPlaceholder, Kss, Kss, Iss_params)
        Bss_params = (omega_SS.reshape(S, 1), lambdas, imm_rates, g_n_ss, 'SS')
        Bss = household.get_K(bssmat_splus1, Bss_params)
        BIss_params = (0.0, g_y, omega_SS, lambdas, imm_rates, g_n_ss, 'SS')
        BIss = firm.get_I(bssmat_splus1, Bss, Bss, BIss_params)

    Yss_params = (alpha, Z)
    Yss = firm.get_Y(Kss, Lss, Yss_params)

    # Verify that T_Hss = alpha_T*Yss
#    transfer_error = T_Hss - alpha_T*Yss
#    if np.absolute(transfer_error) > mindist_SS:
#        print 'Transfers exceed alpha_T percent of GDP by:', transfer_error
#        err = "Transfers do not match correct share of GDP in SS_solver"
#        raise RuntimeError(err)

    BQss = new_BQ
    theta_params = (e, S, retire)
    theta = tax.replacement_rate_vals(nssmat, wss, factor_ss, theta_params)

    # Next 5 lines pulled out of inner_loop where they used to calculate T_H. Now calculating G to balance gov't budget.
    b_s = np.array(list(np.zeros(J).reshape(1, J)) + list(bssmat[:-1, :]))
    lump_sum_params = (e, lambdas.reshape(1, J), omega_SS.reshape(S, 1), 'SS', etr_params, theta, tau_bq,
                      tau_payroll, h_wealth, p_wealth, m_wealth, retire, T, S, J, tau_b, delta_tau)
    revenue_ss = tax.revenue(new_r, new_w, b_s, nssmat, new_BQ, Yss, Lss, Kss, factor, lump_sum_params)
    r_gov_ss = rss
    debt_service_ss = r_gov_ss*debt_ratio_ss*Yss
    new_borrowing = debt_ratio_ss*Yss*((1+g_n_ss)*np.exp(g_y)-1)
    # government spends such that it expands its debt at the same rate as GDP
    if budget_balance:
        Gss = 0.0
    else:
        Gss = revenue_ss + new_borrowing - (T_Hss + debt_service_ss)

    # solve resource constraint
    etr_params_3D = np.tile(np.reshape(etr_params,(S,1,etr_params.shape[1])),(1,J,1))
    mtrx_params_3D = np.tile(np.reshape(mtrx_params,(S,1,mtrx_params.shape[1])),(1,J,1))

    '''
    ------------------------------------------------------------------------
        The code below is to calulate and save model MTRs
                - only exists to help debug
    ------------------------------------------------------------------------
    '''
    # etr_params_extended = np.append(etr_params,np.reshape(etr_params[-1,:],(1,etr_params.shape[1])),axis=0)[1:,:]
    # etr_params_extended_3D = np.tile(np.reshape(etr_params_extended,(S,1,etr_params_extended.shape[1])),(1,J,1))
    # mtry_params_extended = np.append(mtry_params,np.reshape(mtry_params[-1,:],(1,mtry_params.shape[1])),axis=0)[1:,:]
    # mtry_params_extended_3D = np.tile(np.reshape(mtry_params_extended,(S,1,mtry_params_extended.shape[1])),(1,J,1))
    # e_extended = np.array(list(e) + list(np.zeros(J).reshape(1, J)))
    # nss_extended = np.array(list(nssmat) + list(np.zeros(J).reshape(1, J)))
    # mtry_ss_params = (e_extended[1:,:], etr_params_extended_3D, mtry_params_extended_3D, analytical_mtrs)
    # mtry_ss = tax.MTR_capital(rss, wss, bssmat_splus1, nss_extended[1:,:], factor_ss, mtry_ss_params)
    # mtrx_ss_params = (e, etr_params_3D, mtrx_params_3D, analytical_mtrs)
    # mtrx_ss = tax.MTR_labor(rss, wss, bssmat_s, nssmat, factor_ss, mtrx_ss_params)

    # np.savetxt("mtr_ss_capital.csv", mtry_ss, delimiter=",")
    # np.savetxt("mtr_ss_labor.csv", mtrx_ss, delimiter=",")

    # solve resource constraint
    taxss_params = (e, lambdas, 'SS', retire, etr_params_3D,
                    h_wealth, p_wealth, m_wealth, tau_payroll, theta, tau_bq, J, S)
    taxss = tax.total_taxes(rss, wss, bssmat_s, nssmat, BQss, factor_ss, T_Hss, None, False, taxss_params)
    css_params = (e, lambdas.reshape(1, J), g_y)
    cssmat = household.get_cons(rss, wss, bssmat_s, bssmat_splus1, nssmat, BQss.reshape(
        1, J), taxss, css_params)

    biz_params = (tau_b, delta_tau)
    business_revenue = tax.get_biz_tax(wss, Yss, Lss, Kss, biz_params)

    Css_params = (omega_SS.reshape(S, 1), lambdas, 'SS')
    Css = household.get_C(cssmat, Css_params)

    if small_open == False:
        resource_constraint = Yss - (Css + Iss + Gss) - k_wedge*Kss # with a wedge, r<MPK, so not all income is accounted for.
        print 'Yss= ', Yss, '\n', 'Gss= ', Gss, '\n', 'Css= ', Css, '\n', 'Kss = ', Kss, '\n', 'Iss = ', Iss, '\n', 'Lss = ', Lss, '\n', 'Debt service = ', debt_service_ss
        print 'D/Y:', debt_ss/Yss, 'T/Y:', T_Hss/Yss, 'G/Y:', Gss/Yss, 'Rev/Y:', revenue_ss/Yss, 'business rev/Y: ', business_revenue/Yss, 'Int payments to GDP:', (rss*debt_ss)/Yss
        print 'Check SS budget: ', Gss - (np.exp(g_y)*(1+g_n_ss)-1-rss)*debt_ss - revenue_ss + T_Hss
        print 'resource constraint: ', resource_constraint
    else:
        # include term for current account
        resource_constraint = Yss + new_borrowing  - (Css + BIss + Gss) + (ss_hh_r * Bss - (delta + ss_firm_r) * Kss - debt_service_ss)
        print 'Yss= ', Yss, '\n', 'Gss= ', Gss,'\n', 'Css= ', Css, '\n', 'Bss = ', Bss, '\n', 'BIss = ', BIss, '\n', 'Kss = ', Kss, '\n', 'Iss = ', Iss, '\n', 'Lss = ', Lss, '\n', 'Debt service = ', debt_service_ss
        print 'resource constraint: ', resource_constraint

    if Gss < 0:
        print 'Steady state government spending is negative to satisfy budget'

    if ENFORCE_SOLUTION_CHECKS and np.absolute(resource_constraint) > mindist_SS:
        print 'Resource Constraint Difference:', resource_constraint
        err = "Steady state aggregate resource constraint not satisfied"
        raise RuntimeError(err)

    # check constraints
    household.constraint_checker_SS(bssmat, nssmat, cssmat, ltilde)

    euler_savings = euler_errors[:S,:]
    euler_labor_leisure = euler_errors[S:,:]

    '''
    ------------------------------------------------------------------------
        Return dictionary of SS results
    ------------------------------------------------------------------------
    '''
    output = {'Kss': Kss, 'bssmat': bssmat, 'Bss': Bss, 'Lss': Lss, 'Css':Css, 'Iss':Iss, 'nssmat': nssmat, 'Yss': Yss,
              'wss': wss, 'rss': rss, 'theta': theta, 'BQss': BQss, 'factor_ss': factor_ss,
              'bssmat_s': bssmat_s, 'cssmat': cssmat, 'bssmat_splus1': bssmat_splus1,
              'T_Hss': T_Hss, 'Gss': Gss, 'revenue_ss': revenue_ss, 'euler_savings': euler_savings,
              'euler_labor_leisure': euler_labor_leisure, 'chi_n': chi_n,
              'chi_b': chi_b}

    return output



def SS_fsolve(guesses, params):
    '''
    Solves for the steady state distribution of capital, labor, as well as
    w, r, T_H and the scaling factor, using a root finder.
    Inputs:
        b_guess_init = guesses for b (SxJ array)
        n_guess_init = guesses for n (SxJ array)
        wguess = guess for wage rate (scalar)
        rguess = guess for rental rate (scalar)
        T_Hguess = guess for lump sum tax (scalar)
        factorguess = guess for scaling factor to dollars (scalar)
        chi_n = chi^n_s (Sx1 array)
        chi_b = chi^b_j (Jx1 array)
        params = list of parameters (list)
        iterative_params = list of parameters that determine the convergence
                           of the while loop (list)
        tau_bq = bequest tax rate (Jx1 array)
        rho = mortality rates (Sx1 array)
        lambdas = ability weights (Jx1 array)
        omega_SS = population weights (Sx1 array)
        e = ability levels (SxJ array)
    Outputs:
        solutions = steady state values of b, n, w, r, factor,
                    T_H ((2*S*J+4)x1 array)
    '''

    bssmat, nssmat, chi_params, ss_params, income_tax_params, iterative_params, small_open_params = params

    J, S, T, BW, beta, sigma, alpha, Z, delta, ltilde, nu, g_y,\
                  g_n_ss, tau_payroll, tau_bq, rho, omega_SS, budget_balance, alpha_T,\
                  debt_ratio_ss, tau_b, delta_tau, k_wedge, \
                  lambdas, imm_rates, e, retire, mean_income_data,\
                  h_wealth, p_wealth, m_wealth, b_ellipse, upsilon = ss_params

    analytical_mtrs, etr_params, mtrx_params, mtry_params = income_tax_params

    chi_b, chi_n = chi_params

    maxiter, mindist_SS = iterative_params

    baseline = True

    # Rename the inputs
    r = guesses[0]
    w = guesses[1]
    T_H = guesses[2]
    factor = guesses[3]

    # Solve for the steady state levels of b and n, given w, r, T_H and
    # factor
    if budget_balance:
        outer_loop_vars = (bssmat, nssmat, r, w, T_H, factor)
    else:
        Y = T_H / alpha_T
        outer_loop_vars = (bssmat, nssmat, r, w, Y, factor)
    inner_loop_params = (ss_params, income_tax_params, chi_params, small_open_params)
    euler_errors, bssmat, nssmat, new_r, new_w, \
         new_T_H, new_Y, new_factor, new_BQ, average_income_model = inner_loop(outer_loop_vars, inner_loop_params, baseline)

    error1 = new_r - r
    error2 = new_w - w
    if budget_balance:
        error3 = new_T_H - T_H
    else:
        error3 = new_Y - Y
    error4 = new_factor/1000000 - factor/1000000

  #  print 'mean income in model and data: ', average_income_model, mean_income_data
    #print 'model income with factor: ', average_income_model*factor

    print 'errors: ', error1, error2, error3, error4
    print 'Y: ', new_Y
  #  print 'factor: ', new_factor
    print 'factor prices: ', new_r, new_w


    # Check and punish violations
    if r <= 0:
        error1 = 1e9
    #if r > 1:
    #    error1 += 1e9
    if w <= 0:
        error2 = 1e9
    if factor <= 0:
        error4 = 1e9

    return [error1, error2, error3, error4]




def SS_fsolve_reform(guesses, params):
    '''
    Solves for the steady state distribution of capital, labor, as well as
    w, r, and T_H and the scaling factor, using a root finder. This solves for the
    reform SS and so takes the factor from the baseline SS as an input.
    Inputs:
        b_guess_init = guesses for b (SxJ array)
        n_guess_init = guesses for n (SxJ array)
        wguess = guess for wage rate (scalar)
        rguess = guess for rental rate (scalar)
        T_Hguess = guess for lump sum tax (scalar)
        factor = scaling factor to dollars (scalar)
        chi_n = chi^n_s (Sx1 array)
        chi_b = chi^b_j (Jx1 array)
        params = list of parameters (list)
        iterative_params = list of parameters that determine the convergence
                           of the while loop (list)
        tau_bq = bequest tax rate (Jx1 array)
        rho = mortality rates (Sx1 array)
        lambdas = ability weights (Jx1 array)
        omega_SS = population weights (Sx1 array)
        e = ability levels (SxJ array)
    Outputs:
        solutions = steady state values of b, n, w, r, factor,
                    T_H ((2*S*J+4)x1 array)
    '''
    bssmat, nssmat, chi_params, ss_params, income_tax_params, iterative_params, factor, small_open_params = params

    J, S, T, BW, beta, sigma, alpha, Z, delta, ltilde, nu, g_y,\
                  g_n_ss, tau_payroll, tau_bq, rho, omega_SS, budget_balance, alpha_T,\
                  debt_ratio_ss, tau_b, delta_tau, k_wedge, \
                  lambdas, imm_rates, e, retire, mean_income_data,\
                  h_wealth, p_wealth, m_wealth, b_ellipse, upsilon = ss_params

    analytical_mtrs, etr_params, mtrx_params, mtry_params = income_tax_params

    chi_b, chi_n = chi_params

    maxiter, mindist_SS = iterative_params

    baseline = False

    # Rename the inputs
    r = guesses[0]
    w = guesses[1]
    T_H = guesses[2]

    #print 'Reform SS factor is: ', factor

    # Solve for the steady state levels of b and n, given w, r, T_H and
    # factor
    if budget_balance:
        outer_loop_vars = (bssmat, nssmat, r, w, T_H, factor)
    else:
        Y = T_H / alpha_T
        outer_loop_vars = (bssmat, nssmat, r, w, Y, factor)
    inner_loop_params = (ss_params, income_tax_params, chi_params, small_open_params)

    euler_errors, bssmat, nssmat, new_r, new_w, \
        new_T_H, new_Y, new_factor, new_BQ, average_income_model = inner_loop(outer_loop_vars, inner_loop_params, baseline)

    error1 = new_r - r
    error2 = new_w - w
    if budget_balance:
        error3 = new_T_H - T_H
    else:
        error3 = new_Y - Y
<<<<<<< HEAD
    #print 'errors: ', error1, error2, error3
    print 'Y: ', new_Y
    print 'interest rate: ', new_r
=======
    print 'errors: ', error1, error2, error3
    print 'factor prices: ', r, w
>>>>>>> 15f32356

    # Check and punish violations
    if r <= 0:
        error1 = 1e9
    #if r > 1:
    #    error1 += 1e9
    if w <= 0:
<<<<<<< HEAD
        error2 += 1e9
    
=======
        error2 = 1e9
>>>>>>> 15f32356

    return [error1, error2, error3]



def run_SS(income_tax_params, ss_params, iterative_params, chi_params, small_open_params, baseline=True, baseline_dir="./OUTPUT"):
    '''
    --------------------------------------------------------------------
    Solve for SS of OG-USA.
    --------------------------------------------------------------------

    INPUTS:
    income_tax_parameters = length 4 tuple, (analytical_mtrs, etr_params, mtrx_params, mtry_params)
    ss_parameters = length 21 tuple, (J, S, T, BW, beta, sigma, alpha, Z, delta, ltilde, nu, g_y,\
                  g_n_ss, tau_payroll, retire, mean_income_data,\
                  h_wealth, p_wealth, m_wealth, b_ellipse, upsilon)
    iterative_params  = [2,] vector, vector with max iterations and tolerance
                        for SS solution
    baseline = boolean, =True if run is for baseline tax policy
    calibrate_model = boolean, =True if run calibration of chi parameters
    output_dir = string, path to save output from current model run
    baseline_dir = string, path where baseline results located


    OTHER FUNCTIONS AND FILES CALLED BY THIS FUNCTION:
    SS_fsolve()
    SS_fsolve_reform()
    SS_solver

    OBJECTS CREATED WITHIN FUNCTION:
    chi_params = [J+S,] vector, chi_b and chi_n stacked together
    b_guess = [S,J] array, initial guess at savings
    n_guess = [S,J] array, initial guess at labor supply
    wguess = scalar, initial guess at SS real wage rate
    rguess = scalar, initial guess at SS real interest rate
    T_Hguess = scalar, initial guess at SS lump sum transfers
    factorguess = scalar, initial guess at SS factor adjustment (to scale model units to dollars)

    output


    RETURNS: output

    OUTPUT: None
    --------------------------------------------------------------------
    '''
    J, S, T, BW, beta, sigma, alpha, Z, delta, ltilde, nu, g_y,\
                  g_n_ss, tau_payroll, tau_bq, rho, omega_SS, budget_balance, alpha_T,\
                  debt_ratio_ss, tau_b, delta_tau, k_wedge, \
                  lambdas, imm_rates, e, retire, mean_income_data,\
                  h_wealth, p_wealth, m_wealth, b_ellipse, upsilon = ss_params

    analytical_mtrs, etr_params, mtrx_params, mtry_params = income_tax_params

    chi_b, chi_n = chi_params

    maxiter, mindist_SS = iterative_params

    b_guess = np.ones((S, J)).flatten() * 0.05
    n_guess = np.ones((S, J)).flatten() * .4 * ltilde
    # For initial guesses of w, r, T_H, and factor, we use values that are close
    # to some steady state values.

    if baseline:
        rguess = 0.01 + delta
        wguess = 1.2
        T_Hguess = 0.12
        factorguess = 70000

        ss_params_baseline = [b_guess.reshape(S, J), n_guess.reshape(S, J), chi_params, ss_params, income_tax_params, iterative_params, small_open_params]
        guesses = [rguess, wguess, T_Hguess, factorguess]
        [solutions_fsolve, infodict, ier, message] = opt.fsolve(SS_fsolve, guesses, args=ss_params_baseline, xtol=mindist_SS, full_output=True)
        if ENFORCE_SOLUTION_CHECKS and not ier == 1:
            raise RuntimeError("Steady state equilibrium not found")
        [rss, wss, T_Hss, factor_ss] = solutions_fsolve
        fsolve_flag = True
        # Return SS values of variables
        solution_params= [b_guess.reshape(S, J), n_guess.reshape(S, J), chi_params, ss_params, income_tax_params, iterative_params, small_open_params]
        output = SS_solver(b_guess.reshape(S, J), n_guess.reshape(S, J), rss, wss, T_Hss, factor_ss, solution_params, baseline, fsolve_flag)
        # print "solved output", wss, rss, T_Hss, factor_ss
        print 'analytical mtrs in SS: ', analytical_mtrs
    else:
        baseline_ss_dir = os.path.join(
            baseline_dir, "SS/SS_vars.pkl")
        ss_solutions = pickle.load(open(baseline_ss_dir, "rb"))
        [rguess, wguess, T_Hguess, factor] = [ss_solutions['rss'], ss_solutions['wss'], ss_solutions['T_Hss'], ss_solutions['factor_ss']]
        ss_params_reform = [b_guess.reshape(S, J), n_guess.reshape(S, J), chi_params, ss_params, income_tax_params, iterative_params, factor, small_open_params]
        guesses = [rguess, wguess, T_Hguess]
        [solutions_fsolve, infodict, ier, message] = opt.fsolve(SS_fsolve_reform, guesses, args=ss_params_reform, xtol=mindist_SS, full_output=True)
        if ENFORCE_SOLUTION_CHECKS and not ier == 1:
            raise RuntimeError("Steady state equilibrium not found")
        # Return SS values of variables
        [rss, wss, T_Hss] = solutions_fsolve
        fsolve_flag = True
        # Return SS values of variables
        solution_params= [b_guess.reshape(S, J), n_guess.reshape(S, J), chi_params, ss_params, income_tax_params, iterative_params, small_open_params]
        output = SS_solver(b_guess.reshape(S, J), n_guess.reshape(S, J), rss, wss, T_Hss, factor, solution_params, baseline, fsolve_flag)

    return output<|MERGE_RESOLUTION|>--- conflicted
+++ resolved
@@ -817,14 +817,8 @@
         error3 = new_T_H - T_H
     else:
         error3 = new_Y - Y
-<<<<<<< HEAD
-    #print 'errors: ', error1, error2, error3
-    print 'Y: ', new_Y
-    print 'interest rate: ', new_r
-=======
     print 'errors: ', error1, error2, error3
     print 'factor prices: ', r, w
->>>>>>> 15f32356
 
     # Check and punish violations
     if r <= 0:
@@ -832,12 +826,7 @@
     #if r > 1:
     #    error1 += 1e9
     if w <= 0:
-<<<<<<< HEAD
-        error2 += 1e9
-    
-=======
         error2 = 1e9
->>>>>>> 15f32356
 
     return [error1, error2, error3]
 
